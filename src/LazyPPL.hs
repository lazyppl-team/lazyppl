{-# LANGUAGE GeneralizedNewtypeDeriving #-}
{-# LANGUAGE ScopedTypeVariables #-}
{-# LANGUAGE RankNTypes #-}
module LazyPPL where

import Control.Monad.Trans.Writer
import Control.Monad.Trans.Class
import Data.Monoid
import System.Random hiding (uniform)
import qualified System.Random as R
import Control.Monad
import Control.Monad.Extra
import Control.Monad.State.Lazy (State, state , put, get, runState)
import Numeric.Log

import GHC.Exts.Heap
import System.Mem
import Unsafe.Coerce
import Data.Maybe

import qualified Data.Map as M

{--
    This file defines
    * Two monads: Prob (for probabilities) and Meas (for unnormalized probabilities)
    * Two inference methods: lwis and mh
--}

-- A "Tree" is a lazy, infinitely wide and infinitely deep tree, labelled by Doubles
-- Our source of randomness will be a Tree, populated by uniform [0,1] choices for each label.
-- Often people would just use a list or stream instead of a tree.
-- But a tree allows us to be lazy about how far we are going all the time.
data Tree = Tree Double [Tree]

-- A probability distribution over a is a state transformer over trees
-- ie a function Tree -> a
-- The idea is that it uses up bits of the tree as it runs
newtype Prob a = Prob (Tree -> a)

-- Two key things to do with trees:
-- Split tree splits a tree in two (bijectively)
-- Get the label at the head of the tree and discard the rest
splitTree :: Tree -> (Tree , Tree)
splitTree (Tree r (t : ts)) = (t , Tree r ts)

uniform :: Prob Double
uniform = Prob $ \(Tree r _) -> r 


-- Probabilities for a monad.
-- Sequencing is done by splitting the tree
-- and using different bits for different computations.
instance Monad Prob where
  return a = Prob $ return a
  (Prob m) >>= f = Prob $ \g ->
                          let (g1,g2) = splitTree g
                              (Prob m') = f (m g1)
                          in m' g2
instance Functor Prob where fmap = liftM
instance Applicative Prob where {pure = return ; (<*>) = ap}

{-- An unnormalized measure is represented by a probability distribution over pairs of a weight and a result --}
newtype Meas a = Meas (WriterT (Product (Log Double)) Prob a)
  deriving(Functor, Applicative, Monad)

{-- The two key methods for Meas are sample (from a probability) and score (aka factor, weight) --}
score :: Double -> Meas ()
score r = Meas $ tell $ Product $ (Exp . log) $ (if r==0 then exp(-300) else r)

scorelog :: Double -> Meas ()
scorelog r = Meas $ tell $ Product $ Exp $ (if r==0 then exp(-300) else r)

sample :: Prob a -> Meas a
sample p = Meas $ lift p

{-- Preliminaries for the simulation methods. Generate a tree with uniform random labels
    This uses SPLIT to split a random seed --}
randomTree :: RandomGen g => g -> Tree
randomTree g = let (a,g') = random g in Tree a (randomTrees g')
randomTrees :: RandomGen g => g -> [Tree]
randomTrees g = let (g1,g2) = split g in (randomTree g1) : (randomTrees g2)

{-- Run prob runs a probability deterministically, given a source of randomness --}
runProb :: Prob a -> Tree -> a
runProb (Prob a) rs = a rs

{-- weightedsamples runs a probability measure and gets out a stream of (result,weight) pairs --}
weightedsamples :: forall a. Meas a -> IO [(a,Log Double)]
weightedsamples (Meas m) =
                    do let helper :: Prob [(a,(Product (Log Double)))]
                           helper = do
                             (x, w) <- runWriterT m
                             rest <- helper
                             return $ (x,w) : rest
                       newStdGen      
                       g <- getStdGen
                       let rs = randomTree g
                       let xws = runProb helper rs
                       return $ map (\(x,w) -> (x,getProduct w)) xws

{-- Likelihood weighted importance sampling first draws n weighted samples,
    and then samples a stream of results from that regarded as an empirical distribution --}
lwis :: Int -> Meas a -> IO [a]
lwis n m =        do xws <- weightedsamples m
                     let xws' = take n $ accumulate xws 0
                     let max = snd $ last xws'
                     newStdGen
                     g <- getStdGen
                     let rs = (randoms g :: [Double])
                     return $ map (\r -> fst $ head $ filter (\(x,w)-> w>=(Exp $ log r) * max) xws') rs
accumulate ((x,w):xws) a = (x,w+a):(accumulate xws (w+a))
accumulate [] a = []

{-- MH: Produce a stream of samples, using Metropolis Hastings
    We use (mutatetree p) to propose different distributions.
    If p = 1/dimension then this is a bit like single-site lightweight MH.
    (Wingate, Stuhlmuller, Goodman, AISTATS 2011.) 
    If p = 1 then this is like multi-site lightweight MH 
--}

mh :: forall a. Double -> Meas a -> IO [(a,Product (Log Double))]
mh p (Meas m) = do
     -- Top level: produce a stream of samples.
     -- Split the random number generator in two
     -- One part is used as the first seed for the simulation,
     -- and one part is used for the randomness in the MH algorithm.
     newStdGen
     g <- getStdGen
     let (g1,g2) = split g
     let t = randomTree g1
     let (x, w) = runProb (runWriterT m) t
     -- Now run step over and over to get a stream of (tree,result,weight)s.
     let (samples,_) = runState (iterateM step (t,x,w)) g2
     -- The stream of seeds is used to produce a stream of result/weight pairs.
     return $ map (\(t,x,w) -> (x,w)) $ samples
     -- NB There are three kinds of randomness in the step function.
     -- * The start tree t, which is the source of randomness for simulating the
     --   program m to start with. This is sort-of the point in the "state space".
     -- * The randomness needed to propose a new tree (g1)
     -- * The randomness needed to decide whether to accept or reject that (g2)
     -- The tree t is an argument and result,
     -- but we use a state monad (get/put) to deal with the other randomness (g,g1,g2)
     where step :: RandomGen g => (Tree,a,Product (Log Double)) -> State g (Tree,a,Product (Log Double))
           step (t,x,w) = do
             -- Randomly change some sites
             g <- get
             let (g1,g2) = split g
             let t' = mutateTree p g1 t
             -- Rerun the model with the new tree, to get a new
             -- weight w'.
             let (x', w') = runProb (runWriterT m) t'
             -- MH acceptance ratio. This is the probability of either
             -- returning the new seed or the old one.
             let ratio = (getProduct w') / (getProduct w )
             let (r,g2') = random g2
             put g2'
             if r < (min 1 (exp $ ln $ ratio)) then return (t',x',w') else return (t,x,w)


-- Replace the labels of a tree randomly, with probability p
mutateTree :: forall g. RandomGen g => Double -> g -> Tree -> Tree
mutateTree p g (Tree a ts) = let (a',g') = (random g :: (Double,g)) in let (a'',g'') = random g' in
                                  Tree (if a'<p then a'' else a) (mutateTrees p g'' ts)
mutateTrees :: RandomGen g => Double -> g -> [Tree] -> [Tree]
mutateTrees p g (t:ts) = let (g1,g2) = split g in (mutateTree p g1 t) : (mutateTrees p g2 ts)

{-- Single-site Metropolis-Hastings --}

-- A partial tree, used for examining finite evaluated subtrees of the working infinite
-- random tree.
data PTree = PTree (Maybe Double) [Maybe PTree] deriving Show

type Site = [Int]
type Subst = M.Map Site Double

getSites :: PTree -> [Site]
getSites p = getSites' p []

getSites' :: PTree -> Site  -> [Site]
getSites' (PTree (Just v) ts) site = site : concat [ getSites' t (n:site)  | (n, Just t) <- zip [0..] ts ]
getSites' (PTree Nothing  ts) site = concat [ getSites' t (n:site) | (n, Just t) <- zip [0..] ts ]

-- getSites :: PTree -> [Site]
-- getSites p = map fst $ getSites' p ([],Nothing)

-- getSites' :: PTree -> (Site, Maybe Double)  -> [(Site, Maybe Double)]
-- getSites' (PTree (Just v) ts) (site,_) = (site, Just v) : concat [ getSites' t (n:site, Just v)  | (n, Just t) <- zip [0..] ts ]
-- getSites' (PTree Nothing  ts) (site,_) = concat [ getSites' t (n:site, Nothing) | (n, Just t) <- zip [0..] ts ]

{-
Example of `getSites` working:

pt = PTree (Just 0.1) [ Just ( PTree (Just 0.3) [ Just ( PTree Nothing [ Nothing
                                                                       , Just ( PTree (Just 0.5) [ Nothing
                                                                                                 , Just ( PTree (Just 0.2) []
                                                                                                        )
                                                                                                 ]
                                                                              )
                                                                       , Just ( PTree (Just 0.6) []
                                                                              )
                                                                       ]
                                                       )
                                                ]
                             )
                      , Nothing
                      , Just ( PTree (Just 0.4) []
                             )
                      , Just ( PTree Nothing [ Nothing
                                             , Nothing
                                             , Nothing
                                             , Just ( PTree (Just 0.8) []
                                                    )
                                             ]
                             )
                      ]

> getSites pt
[[],[0],[1,0,0],[1,1,0,0],[2,0,0],[2],[3,3]]

The sites (paths to nodes) are in reverse order.
-}

mutateNode :: Tree -> Site -> Double -> Tree
mutateNode (Tree _ ts) []     d = Tree d ts
mutateNode (Tree v ts) (n:ns) d = Tree v $ (take n ts) ++ (mutateNode (ts!!n) ns d) : (drop (n+1) ts)

mutateNodes :: Tree -> Subst -> Tree
mutateNodes tree sub = M.foldrWithKey (\k d t -> mutateNode t k d) tree sub

randomElement :: RandomGen g => g -> [a] -> (g, a)
randomElement g xs = if (length xs == 0) then error "0d sample space" else (g', xs !! n)
  where (n, g') = randomR (0, length xs - 1) g
               -- ^^^^^^^ In the old version of the `random` package that
               -- we are using, the function is called randomR. In newer
               -- versions it is called uniformR.

mh1 :: forall a. Int -> Meas a -> IO [(a, Product (Log Double))]
mh1 n (Meas m) = do
    newStdGen
    g <- getStdGen
    let (gTree,g') = split g
    let tree = randomTree gTree
    let (x0, w0) = runProb (runWriterT m) tree
    w0 `seq` return ()
    x0 `seq` return ()
    p <- trunc tree
    samples <- map (\(_,_,_,_,s) -> s) <$> iterateNM n step (gTree, g', M.empty, p, (x0, w0))
    return samples
  where step :: RandomGen g => (g, g, Subst, PTree, (a, Product (Log Double))) ->
                            IO (g, g, Subst, PTree, (a, Product (Log Double)))
        step (treeSeed, seed, sub, ptree, (x,w)) =
            do let (seed1, seed2) = split seed
               let sites = getSites ptree
               let (seed1', randSite) = (\(x,y) -> (x, reverse y)) $ randomElement seed1 sites
               let (newNode :: Double, seed1'') = random seed1'
               let (u :: Double, _) = random seed1'' -- the 'u' from Luke's notes
               let sub' = M.insert randSite newNode sub
               let t' = mutateNodes (randomTree treeSeed) sub'               
               let (x',w') = runProb (runWriterT m) t'
               w' `seq` return ()
               x' `seq` return ()
               ptree' <- trunc t'
               -- putStrLn $ show ptree
               -- putStrLn $ show ptree'
               -- putStrLn $ show randSite
               -- putStrLn "---"
               let sites' = getSites ptree'
               let alpha = (fromIntegral (length sites) / fromIntegral (length sites'))
                         * (exp $ ln $ ((getProduct w') / (getProduct w)))
               if u <= alpha
               then return (treeSeed, seed2, sub', ptree', (x',w'))
               else return (treeSeed, seed2, sub,  ptree,  (x,w))

-- Functions for truncating a tree.
getGCClosureData b = do c <- getBoxedClosureData b
                        case c of 
                          BlackholeClosure _ n -> getGCClosureData n
                          -- SelectorClosure _ n -> getGCClosureData n
                          _ -> return c

helperT :: Box -> IO PTree
helperT b = do
  c <- getGCClosureData b
  case c of
    ConstrClosure _ [n,l] [] _ _ "Tree" -> 
      do n' <- getGCClosureData n
         l' <- getGCClosureData l
         -- performGC
         case (n',l') of
           (ConstrClosure {dataArgs = [d], name = "D#"}, ConstrClosure {name = ":"}) ->
             do l'' <- helperB l
                return $ PTree (Just $ unsafeCoerce d) l'' 
           (ThunkClosure {}, ConstrClosure {name = ":"}) -> 
             do l'' <- helperB l
                return $ PTree Nothing l'' 
<<<<<<< HEAD
           (ConstrClosure {dataArgs = [d], name = "D#"}, ThunkClosure {}) -> 
             do return $ PTree (Just $ unsafeCoerce d) [] 
=======
           (ConstrClosure {dataArgs = [d], name = "D#"}, ThunkClosure {}) ->
                return $ PTree (Just $ unsafeCoerce d) []
>>>>>>> 52506b08
           (ThunkClosure {}, ThunkClosure {}) -> undefined
           (SelectorClosure {}, ThunkClosure {}) ->
             return $ PTree Nothing [] 
           (SelectorClosure {}, ConstrClosure {name = ":"}) ->
             do l'' <- helperB l
                return $ PTree Nothing l'' 
           _ -> return $ error $ "Missing case:\n" ++ show n' ++ "\n" ++ show l'
    ThunkClosure {} -> return $ PTree Nothing []

helperB :: Box -> IO [Maybe PTree]
helperB b = do
  c <- getGCClosureData b
  case c of
    ConstrClosure _ [n,l] [] _ _ ":" -> 
      do n' <- getGCClosureData n
         l' <- getGCClosureData l
         case (n',l') of
           (ConstrClosure {name = "Tree"}, ConstrClosure {name = ":"}) ->
             do n'' <- helperT n
                l'' <- helperB l
                return $ (Just n'') : l''
           (ConstrClosure {name = "Tree"}, ThunkClosure {}) ->
             do n'' <- helperT n
                return $ (Just n'') : []
           (ThunkClosure {}, ConstrClosure {name = ":"}) ->
             do l'' <- helperB l
                return $ Nothing : l''
           (ThunkClosure {}, ThunkClosure {}) ->
             return $ [] -- alternatively, Nothing : []
           _ -> return $ error $ "Missing case:\n" ++ show n' ++ "\n" ++ show l'
    ThunkClosure {} -> return []

trunc :: Tree -> IO PTree
trunc t = helperT $ asBox t

{-- Useful function which thins out a list. --}
every :: Int -> [a] -> [a]
every n xs = case drop (n-1) xs of
              (y:ys) -> y : every n ys
              [] -> []

iterateNM :: Int -> (a -> IO a) -> a -> IO [a]
iterateNM 0 f a = return []
iterateNM n f a = do a' <- f a
                     as <- iterateNM (n-1) f a'
                     return $ a : as

-- An example probability distribution.
exampleProb :: Prob Double
exampleProb = do 
             choice <- uniform
             w <- uniform
             x <- uniform
             y <- uniform
             z <- uniform
             case floor (choice * 4.0) of
               0 -> return w 
               1 -> return x  
               2 -> return y  
               3 -> return z  
<|MERGE_RESOLUTION|>--- conflicted
+++ resolved
@@ -293,13 +293,8 @@
            (ThunkClosure {}, ConstrClosure {name = ":"}) -> 
              do l'' <- helperB l
                 return $ PTree Nothing l'' 
-<<<<<<< HEAD
-           (ConstrClosure {dataArgs = [d], name = "D#"}, ThunkClosure {}) -> 
-             do return $ PTree (Just $ unsafeCoerce d) [] 
-=======
            (ConstrClosure {dataArgs = [d], name = "D#"}, ThunkClosure {}) ->
                 return $ PTree (Just $ unsafeCoerce d) []
->>>>>>> 52506b08
            (ThunkClosure {}, ThunkClosure {}) -> undefined
            (SelectorClosure {}, ThunkClosure {}) ->
              return $ PTree Nothing [] 
